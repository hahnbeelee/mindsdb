---
title: MindsDB and Tableau
sidebarTitle: Tableau
---

<iframe
  className="w-full h-96"
  width="613"
  height="286"
  src="https://www.youtube.com/embed/eUiBVrm85v4"
  title="Connect using Tableau"
  frameborder="0"
  allow="accelerometer; autoplay; clipboard-write; encrypted-media; gyroscope; picture-in-picture"
  allowfullscreen
></iframe>

Tableau lets you visualize your data easily and intuitively. Now that MindsDB
supports the MySQL binary protocol, you can connect it to Tableau and see the
forecasts.

## How to Connect

Follow the steps below to connect your MindsDB to Tableau.

First, create a new workbook in Tableau and open the _Connectors_ tab in the
_Connect to Data_ window.

<p align="center">
  <img src="/assets/connect_tableau.png" />
</p>

Next, choose _MySQL_ and provide the details of your MindsDB connection, such as
the IP, port, and database name. Optionally, you can provide a username and
password. Then, click _Sign In_.

<p align="center">
  <img src="/assets/connect_tableau_2.png" />
</p>

Now you're connected!

## Overview of MindsDB in Tableau

The content of your MindsDB is visible in the right-side pane.

<p align="center">
  <img src="/assets/connect_tableau_3.png" />
</p>

All the predictors are listed under the _Table_ section. You can also switch
between the integrations, such as _mindsdb_ or _files_, in the _Database_
section using the drop-down.

<p align="center">
  <img src="/assets/connect_tableau_4.png" />
</p>

Now, let's run some examples!

## Examples

### Example 1

Previewing one of the tables from the _mysql_ integration:

<p align="center">
  <img src="/assets/connect_tableau_5.png" />
</p>

### Example 2

There is one technical limitation. Namely, we cannot join tables from different
databases/integrations in Tableau. To overcome this challenge, you can use
either views or custom SQL queries.

- Previewing a view that joins a data table with a predictor table:

<p align="center">
  <img src="/assets/connect_tableau_6.png" />
</p>

- Using a custom SQL query by clicking the _New Custom SQL_ button in the
  right-side pane:

<p align="center">
  <img src="/assets/connect_tableau_7.png" />
</p>

## What's Next?

Now that you are all set, we recommend you check out our **Tutorials** and
**Community Tutorials** sections, where you'll find various examples of
regression, classification, and time series predictions with MindsDB.

To learn more about MindsDB itself, follow the guide on
[MindsDB database structure](/sql/table-structure/). Also, don't miss out on the
remaining pages from the **SQL API** section, as they explain a common SQL
syntax with examples.

<<<<<<< HEAD
=======
Have fun!

>>>>>>> 6e85fea0
<Tip>
**From Our Community**

Check out the articles and video guides created by our community:

- Article on [Predicting & Visualizing Hourly Electricity Demand in the US with MindsDB and Tableau](https://teslimodus.medium.com/predicting-visualizing-hourly-electricity-demand-in-the-us-with-mindsdb-and-tableau-126d1c74d860)
  by [Teslim Odumuyiwa](https://teslimodus.medium.com/)

- Article on [Predicting & Visualizing Petroleum Production with MindsDB and Tableau](https://dev.to/tesprogram/predicting-visualizing-petroleum-production-with-mindsdb-and-tableau-373f)
  by [Teslim Odumuyiwa](https://github.com/Tes-program)

- Article on [Predicting & Visualizing Gas Prices with MindsDB and Tableau](https://dev.to/tesprogram/predicting-visualizing-gas-prices-with-mindsdb-and-tableau-d1p)
  by [Teslim Odumuyiwa](https://github.com/Tes-program)

- Article on [How To Visualize MindsDB Predictions with Tableau](https://dev.to/ephraimx/how-to-visualize-mindsdb-predictions-with-tableau-2bpd)
  by [Ephraimx](https://dev.to/ephraimx)

- Video guide on [Connecting MindsDB to Tableau](https://www.youtube.com/watch?v=eUiBVrm85v4)
  by [Alissa Troiano](https://github.com/alissatroiano)

- Video guide on [Visualizing prediction result in Tableau](https://youtu.be/4aio-8kNbOo) by
  [Teslim Odumuyiwa](https://github.com/Tes-program)
<<<<<<< HEAD
</Tip>

Have fun!
=======
</Tip>
>>>>>>> 6e85fea0
<|MERGE_RESOLUTION|>--- conflicted
+++ resolved
@@ -97,11 +97,6 @@
 remaining pages from the **SQL API** section, as they explain a common SQL
 syntax with examples.
 
-<<<<<<< HEAD
-=======
-Have fun!
-
->>>>>>> 6e85fea0
 <Tip>
 **From Our Community**
 
@@ -124,10 +119,30 @@
 
 - Video guide on [Visualizing prediction result in Tableau](https://youtu.be/4aio-8kNbOo) by
   [Teslim Odumuyiwa](https://github.com/Tes-program)
-<<<<<<< HEAD
 </Tip>
 
 Have fun!
-=======
-</Tip>
->>>>>>> 6e85fea0
+
+<Tip>
+**From Our Community**
+
+Check out the articles and video guides created by our community:
+
+- Article on [Predicting & Visualizing Hourly Electricity Demand in the US with MindsDB and Tableau](https://teslimodus.medium.com/predicting-visualizing-hourly-electricity-demand-in-the-us-with-mindsdb-and-tableau-126d1c74d860)
+  by [Teslim Odumuyiwa](https://teslimodus.medium.com/)
+
+- Article on [Predicting & Visualizing Petroleum Production with MindsDB and Tableau](https://dev.to/tesprogram/predicting-visualizing-petroleum-production-with-mindsdb-and-tableau-373f)
+  by [Teslim Odumuyiwa](https://github.com/Tes-program)
+
+- Article on [Predicting & Visualizing Gas Prices with MindsDB and Tableau](https://dev.to/tesprogram/predicting-visualizing-gas-prices-with-mindsdb-and-tableau-d1p)
+  by [Teslim Odumuyiwa](https://github.com/Tes-program)
+
+- Article on [How To Visualize MindsDB Predictions with Tableau](https://dev.to/ephraimx/how-to-visualize-mindsdb-predictions-with-tableau-2bpd)
+  by [Ephraimx](https://dev.to/ephraimx)
+
+- Video guide on [Connecting MindsDB to Tableau](https://www.youtube.com/watch?v=eUiBVrm85v4)
+  by [Alissa Troiano](https://github.com/alissatroiano)
+
+- Video guide on [Visualizing prediction result in Tableau](https://youtu.be/4aio-8kNbOo) by
+  [Teslim Odumuyiwa](https://github.com/Tes-program)
+</Tip>