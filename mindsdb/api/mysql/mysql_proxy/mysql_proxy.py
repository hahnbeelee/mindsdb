--- conflicted
+++ resolved
@@ -160,14 +160,8 @@
 
     def initSession(self):
         global connection_id, ALPHABET
-<<<<<<< HEAD
-        log.info('New connection [{ip}:{port}]'.format(
-            ip=self.client_address[0], port=self.client_address[1])
-        )
-=======
         log.debug('New connection [{ip}:{port}]'.format(
             ip=self.client_address[0], port=self.client_address[1]))
->>>>>>> be6cf463
         log.debug(self.__dict__)
 
         connection_id += 1
@@ -183,26 +177,6 @@
 
         log.debug('session salt: {salt}'.format(salt=self.salt))
 
-<<<<<<< HEAD
-=======
-    def isAuthOk(self, user, orig_user, password, orig_password):
-        try:
-            if user != orig_user:
-                log.info(f'Check auth, user={user}: user mismatch')
-                return False
-            if password != orig_password:
-                log.info(f'check auth, user={user}: password mismatch')
-                return False
-
-            self.session.username = user
-            self.session.auth = True
-            log.info(f'Check auth, user={user}: Ok')
-            return True
-        except Exception:
-            log.error(f'Check auth, user={user}: ERROR')
-            log.error(traceback.format_exc())
-
->>>>>>> be6cf463
     def handshake(self):
         def switch_auth(method='mysql_native_password'):
             self.packet(SwitchOutPacket, seed=self.salt, method=method).send()
@@ -282,33 +256,18 @@
                 password = switch_auth(new_method)
 
                 if new_method == 'caching_sha2_password':
-<<<<<<< HEAD
                     if password == b'\x00':
                         password = ''
                     else:
                         password = get_fast_auth_password()
         elif 'caching_sha2_password' in client_auth_plugin:
-            log.info(f'Check auth, user={username}, ssl={self.session.is_ssl}, auth_method={client_auth_plugin}: '
+            log.debug(f'Check auth, user={username}, ssl={self.session.is_ssl}, auth_method={client_auth_plugin}: '
                      'check auth using caching_sha2_password')
             password = handshake_resp.enc_password.value
             if password == b'\x00':
                 password = ''
             else:
                 password = get_fast_auth_password()
-=======
-                    password = get_fast_auth_password()
-                else:
-                    orig_password = orig_password_hash
-        elif orig_username == username and HARDCODED_PASSWORD == '':
-            log.debug(f'Check auth, user={username}, ssl={self.session.is_ssl}, auth_method={client_auth_plugin}: '
-                      'empty password')
-            password = ''
-        elif 'caching_sha2_password' in client_auth_plugin:
-            log.debug(f'Check auth, user={username}, ssl={self.session.is_ssl}, auth_method={client_auth_plugin}: '
-                      'check auth using caching_sha2_password')
-            password = get_fast_auth_password()
-            orig_password = HARDCODED_PASSWORD
->>>>>>> be6cf463
         elif 'mysql_native_password' in client_auth_plugin:
             log.debug(f'Check auth, user={username}, ssl={self.session.is_ssl}, auth_method={client_auth_plugin}: '
                       'check auth using mysql_native_password')
