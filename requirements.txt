lightwood >= 1.7.0, < 1.8.0
flask-restx >= 0.2.0
flask >= 1.0, < 2.0
python-multipart >= 0.0.5
pyparsing == 2.3.1
cryptography >= 2.9.2, < 3.4
pg8000 >= 1.15.3
python-tds >= 1.10.0
waitress >= 1.4.4
pymongo[tls, srv] >= 3.10.1
setuptools
psutil
sqlalchemy >= 1.3.0
sentry-sdk
walrus==0.8.2
mindsdb_datasources == 1.5.2
flask-compress >= 1.0.0
kafka-python >= 2.0.0
appdirs >= 1.0.0
<<<<<<< HEAD
mindsdb-sql == 0.0.34
dfsql == 0.6.6
checksumdir >= 1.2.0
mindsdb-streams == 0.0.5
=======
mindsdb-sql == 0.0.40
dfsql == 0.6.7
checksumdir >= 1.2.0
>>>>>>> ae61e205
<|MERGE_RESOLUTION|>--- conflicted
+++ resolved
@@ -17,13 +17,7 @@
 flask-compress >= 1.0.0
 kafka-python >= 2.0.0
 appdirs >= 1.0.0
-<<<<<<< HEAD
-mindsdb-sql == 0.0.34
-dfsql == 0.6.6
-checksumdir >= 1.2.0
-mindsdb-streams == 0.0.5
-=======
 mindsdb-sql == 0.0.40
 dfsql == 0.6.7
 checksumdir >= 1.2.0
->>>>>>> ae61e205
+mindsdb-streams == 0.0.5