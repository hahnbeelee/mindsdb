--- conflicted
+++ resolved
@@ -19,9 +19,5 @@
 kafka-python >= 2.0.0
 appdirs >= 1.0.0
 mindsdb-sql == 0.0.17
-<<<<<<< HEAD
-dfsql == 0.4.3
-checksumdir >= 1.2.0
-=======
 dfsql == 0.4.4
->>>>>>> 5a8d04e7
+checksumdir >= 1.2.0