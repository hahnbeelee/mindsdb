'''
This file contains bits of codes that we might want to keep for later use,
, but that are are currently not used anywhere in the codebase.
'''

# Previously in: mindsdb/libs/helpers/train_helpers.py
def getAllButOnePermutations(possible_columns):

     permutations = {}

     for col in possible_columns:
        possible_columns_2 = [col3 for col3 in possible_columns if col3 != col ]
        n_perms = ":".join(possible_columns_2)

         permutations[n_perms] = 1

     ret = [perm.split(':') for perm in list(permutations.keys())]
    return ret


# Previously in mindsdb/libs/phases/stats_generator.py
def getColPermutations(possible_columns, max_num_of_perms = 100):
    """
    Get all possible combinations given a list of column names
     :return: Given Input = [a,b,c]
             Then, Output=  [ [a], [b], [c], [a,b], [a,c], [b,c] ]
    """


     permutations = {col: 1 for col in possible_columns}

     for perm_size in range(len(possible_columns)-1):

         for permutation in list(permutations.keys()):

             tokens_in_perm = permutation.split(':')
            if len(tokens_in_perm) == perm_size:
                tokens_in_perm.sort()

                 for col in possible_columns:
                    if col in tokens_in_perm:
                        continue
                    new_perm = tokens_in_perm + [col]
                    new_perm.sort()
                    new_perm_string = ':'.join(new_perm)
                    permutations[new_perm_string] = 1

                     if len(permutations) > max_num_of_perms:
                        break

             if len(permutations) > max_num_of_perms:
                break

     ret = [perm.split(':') for perm in list(permutations.keys())]
<<<<<<< HEAD
    return ret
=======
    return ret



    def getBestFitDistribution(self, data, bins=40):
        """Model data by finding best fit distribution to data"""
        # Get histogram of original data

        y, x = np.histogram(data, bins=bins, density=False)
        x = (x + np.roll(x, -1))[:-1] / 2.0
        # Distributions to check
        DISTRIBUTIONS = [
            st.bernoulli, st.beta,  st.cauchy, st.expon,  st.gamma, st.halfcauchy, st.lognorm,
            st.norm, st.uniform, st.poisson
        ]

        # Best holders
        best_distribution = st.norm
        best_params = (0.0, 1.0)
        best_sse = np.inf
        # Estimate distribution parameters from data
        for i, distribution in enumerate(DISTRIBUTIONS):
            try:
                # Ignore warnings from data that can't be fit
                with warnings.catch_warnings():
                    warnings.filterwarnings('ignore')
                    # fit dist to data
                    params = distribution.fit(data)
                    # Separate parts of parameters
                    arg = params[:-2]
                    loc = params[-2]
                    scale = params[-1]

                    # Calculate fitted PDF and error with fit in distribution
                    pdf = distribution.pdf(x, loc=loc, scale=scale, *arg)
                    sse = np.sum(np.power(y - pdf, 2.0))
                    # identify if this distribution is better
                    if best_sse > sse > 0:
                        best_distribution = distribution
                        best_params = params
                        best_sse = sse

            except Exception:
                pass

        return (best_distribution.name, best_params, x.tolist(), y.tolist())


def _get_params_as_dictionary(self, params):
    """ Returns a dictionary with the params of the distribution """
    arg = params[:-2]
    loc = params[-2]
    scale = params[-1]
    ret = {
        'loc': loc,
        'scale': scale,
        'shape': arg
    }
    return ret

# def isFullText(self, data):
#     """
#     It determines if the column is full text right
#     Right now we assume its full text if any cell contains any of the WORD_SEPARATORS
#
#     :param data: a list containing all the column
#     :return: Boolean
#     """
#     for cell in data:
#         try:
#             if any(separator in cell for separator in WORD_SEPARATORS):
#                 return True
#         except:
#             exc_type, exc_value, exc_traceback = sys.exc_info()
#             error = traceback.format_exception(exc_type, exc_value,
#                                       exc_traceback)
#             return False
#     return False
>>>>>>> b7076ce5
<|MERGE_RESOLUTION|>--- conflicted
+++ resolved
@@ -52,55 +52,53 @@
                 break
 
      ret = [perm.split(':') for perm in list(permutations.keys())]
-<<<<<<< HEAD
-    return ret
-=======
     return ret
 
 
 
-    def getBestFitDistribution(self, data, bins=40):
-        """Model data by finding best fit distribution to data"""
-        # Get histogram of original data
 
-        y, x = np.histogram(data, bins=bins, density=False)
-        x = (x + np.roll(x, -1))[:-1] / 2.0
-        # Distributions to check
-        DISTRIBUTIONS = [
-            st.bernoulli, st.beta,  st.cauchy, st.expon,  st.gamma, st.halfcauchy, st.lognorm,
-            st.norm, st.uniform, st.poisson
-        ]
+def getBestFitDistribution(self, data, bins=40):
+    """Model data by finding best fit distribution to data"""
+    # Get histogram of original data
 
-        # Best holders
-        best_distribution = st.norm
-        best_params = (0.0, 1.0)
-        best_sse = np.inf
-        # Estimate distribution parameters from data
-        for i, distribution in enumerate(DISTRIBUTIONS):
-            try:
-                # Ignore warnings from data that can't be fit
-                with warnings.catch_warnings():
-                    warnings.filterwarnings('ignore')
-                    # fit dist to data
-                    params = distribution.fit(data)
-                    # Separate parts of parameters
-                    arg = params[:-2]
-                    loc = params[-2]
-                    scale = params[-1]
+    y, x = np.histogram(data, bins=bins, density=False)
+    x = (x + np.roll(x, -1))[:-1] / 2.0
+    # Distributions to check
+    DISTRIBUTIONS = [
+        st.bernoulli, st.beta,  st.cauchy, st.expon,  st.gamma, st.halfcauchy, st.lognorm,
+        st.norm, st.uniform, st.poisson
+    ]
 
-                    # Calculate fitted PDF and error with fit in distribution
-                    pdf = distribution.pdf(x, loc=loc, scale=scale, *arg)
-                    sse = np.sum(np.power(y - pdf, 2.0))
-                    # identify if this distribution is better
-                    if best_sse > sse > 0:
-                        best_distribution = distribution
-                        best_params = params
-                        best_sse = sse
+    # Best holders
+    best_distribution = st.norm
+    best_params = (0.0, 1.0)
+    best_sse = np.inf
+    # Estimate distribution parameters from data
+    for i, distribution in enumerate(DISTRIBUTIONS):
+        try:
+            # Ignore warnings from data that can't be fit
+            with warnings.catch_warnings():
+                warnings.filterwarnings('ignore')
+                # fit dist to data
+                params = distribution.fit(data)
+                # Separate parts of parameters
+                arg = params[:-2]
+                loc = params[-2]
+                scale = params[-1]
 
-            except Exception:
-                pass
+                # Calculate fitted PDF and error with fit in distribution
+                pdf = distribution.pdf(x, loc=loc, scale=scale, *arg)
+                sse = np.sum(np.power(y - pdf, 2.0))
+                # identify if this distribution is better
+                if best_sse > sse > 0:
+                    best_distribution = distribution
+                    best_params = params
+                    best_sse = sse
 
-        return (best_distribution.name, best_params, x.tolist(), y.tolist())
+        except Exception:
+            pass
+
+    return (best_distribution.name, best_params, x.tolist(), y.tolist())
 
 
 def _get_params_as_dictionary(self, params):
@@ -133,4 +131,3 @@
 #                                       exc_traceback)
 #             return False
 #     return False
->>>>>>> b7076ce5
