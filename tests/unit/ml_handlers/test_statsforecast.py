import time
from unittest.mock import patch
import numpy as np
import pandas as pd

<<<<<<< HEAD
from mindsdb.integrations.handlers.statsforecast_handler.statsforecast_handler import (
    transform_to_nixtla_df,
    get_results_from_nixtla_df,
)
=======
from mindsdb.integrations.handlers.statsforecast_handler.statsforecast_handler import StatsForecastHandler, infer_frequency
>>>>>>> f8a4bd13
from statsforecast.models import AutoARIMA
from statsforecast import StatsForecast
from mindsdb_sql import parse_sql


from tests.unit.executor_test_base import BaseExecutorTest


def create_mock_df(freq="Q-DEC"):
    df2 = pd.DataFrame(pd.date_range(start="1/1/2010", periods=31, freq=freq), columns=["time_col"])
    df3 = df2.copy()

    df2["target_col"] = range(1, 32)
    df2["group_col"] = "a"
    df2["group_col_2"] = "a2"
    df2["group_col_3"] = "a3"

    df3["target_col"] = range(11, 42)
    df3["group_col"] = "b"
    df3["group_col_2"] = "b2"
    df3["group_col_3"] = "b3"

    return pd.concat([df2, df3]).reset_index(drop=True)


<<<<<<< HEAD
def test_nixtla_df_transformations():
=======
def test_infer_frequency():
    df = create_mock_df()
    assert infer_frequency(df, "time_col") == "Q-DEC"

    df = create_mock_df(freq="M")
    assert infer_frequency(df, "time_col") == "M"

    # Should still work if we pass string dates
    df["time_col"] = df["time_col"].astype(str)
    assert infer_frequency(df, "time_col") == "M"

    # Should still work if we pass unordered dates
    unordered_df = pd.concat([df.iloc[:3, :], df.iloc[3:, :]])
    assert infer_frequency(unordered_df, "time_col") == "M"


def test_statsforecast_df_transformations():
    sf_handler = StatsForecastHandler("model_storage", "engine_storage")
>>>>>>> f8a4bd13
    df = create_mock_df()
    model_name = "ARIMA"
    settings_dict = {
        "order_by": "time_col",
        "group_by": ["group_col"],
        "target": "target_col",
        "model_name": model_name,
    }

    # Test transform for single groupby
    nixtla_df = transform_to_nixtla_df(df, settings_dict)
    assert [nixtla_df["unique_id"].iloc[i] == df["group_col"].iloc[i] for i in range(len(nixtla_df))]
    assert [nixtla_df["y"].iloc[i] == df["target_col"].iloc[i] for i in range(len(nixtla_df))]
    assert [nixtla_df["ds"].iloc[i] == df["time_col"].iloc[i] for i in range(len(nixtla_df))]
    # Test reversing the transformation
    nixtla_results_df = nixtla_df.rename({"y": model_name}, axis=1).set_index("unique_id")
    mindsdb_results_df = get_results_from_nixtla_df(nixtla_results_df, settings_dict)
    pd.testing.assert_frame_equal(mindsdb_results_df, df[["time_col", "target_col", "group_col"]])

    # Test for multiple groups
    settings_dict["group_by"] = ["group_col", "group_col_2", "group_col_3"]
    nixtla_df = transform_to_nixtla_df(df, settings_dict)
    assert nixtla_df["unique_id"][0] == "a|a2|a3"
    # Test reversing the transformation
    nixtla_results_df = nixtla_df.rename({"y": model_name}, axis=1).set_index("unique_id")
    mindsdb_results_df = get_results_from_nixtla_df(nixtla_results_df, settings_dict)
    pd.testing.assert_frame_equal(mindsdb_results_df, df)

    # Test with exogenous vars
    settings_dict["group_by"] = ["group_col"]
    settings_dict["exogenous_vars"] = ["group_col_2", "group_col_3"]
    nixtla_df = transform_to_nixtla_df(df, settings_dict, exog_vars=["group_col_2", "group_col_3"])
    assert nixtla_df.columns.tolist() == ["unique_id", "ds", "y", "group_col_2", "group_col_3"]


class TestStatsForecast(BaseExecutorTest):
    def wait_predictor(self, project, name):
        # wait
        done = False
        for attempt in range(200):
            ret = self.run_sql(f"select * from {project}.models where name='{name}'")
            if not ret.empty:
                if ret["STATUS"][0] == "complete":
                    done = True
                    break
                elif ret["STATUS"][0] == "error":
                    break
            time.sleep(0.5)
        if not done:
            raise RuntimeError("predictor wasn't created")

    def run_sql(self, sql):
        ret = self.command_executor.execute_command(parse_sql(sql, dialect="mindsdb"))
        assert ret.error_code is None
        if ret.data is not None:
            columns = [col.alias if col.alias is not None else col.name for col in ret.columns]
            return pd.DataFrame(ret.data, columns=columns)

    @patch("mindsdb.integrations.handlers.postgres_handler.Handler")
    def test_grouped(self, mock_handler):
        # create project
        self.run_sql("create database proj")
        df = create_mock_df()
        self.set_handler(mock_handler, name="pg", tables={"df": df})

        self.run_sql(
            """
           create model proj.model_1_group
           from pg (select * from df)
           predict target_col
           order by time_col
           group by group_col
           horizon 3
           using
             engine='statsforecast'
        """
        )
        self.wait_predictor("proj", "model_1_group")

        # run predict
        result_df = self.run_sql(
            """
           SELECT p.*
           FROM pg.df as t
           JOIN proj.model_1_group as p
           where t.group_col='b'
        """
        )
        assert list(round(result_df["target_col"])) == [42, 43, 44]

        # now add more groups
        self.run_sql(
            """
           create model proj.model_multi_group
           from pg (select * from df)
           predict target_col
           order by time_col
           group by group_col, group_col_2, group_col_3
           horizon 3
           using
             engine='statsforecast'
        """
        )
        self.wait_predictor("proj", "model_multi_group")

        result_df = self.run_sql(
            """
           SELECT p.*
           FROM pg.df as t
           JOIN proj.model_multi_group as p
           where t.group_col_2='a2'
        """
        )
        assert list(round(result_df["target_col"])) == [32, 33, 34]

    @patch("mindsdb.integrations.handlers.postgres_handler.Handler")
    def test_ts_series(self, mock_handler):
        """This sends a dataframe where the data is already in time series format i.e.
        doesn't need grouped
        """

        # create project
        self.run_sql("create database proj")

        # mock a time series dataset
        df = pd.read_parquet("https://datasets-nixtla.s3.amazonaws.com/m4-hourly.parquet")
        df = df[df.unique_id.isin(["H1", "H2", "H3"])]  # subset for speed
        n_groups = df["unique_id"].nunique()
        self.set_handler(mock_handler, name="pg", tables={"df": df})

        # generate ground truth predictions from the package
        prediction_horizon = 4
        sf = StatsForecast(models=[AutoARIMA()], freq="Q")
        sf.fit(df)
        forecast_df = sf.forecast(prediction_horizon)
        package_predictions = forecast_df.reset_index(drop=True).iloc[:, -1]

        # create predictor
        self.run_sql(
            f"""
           create model proj.modelx
           from pg (select * from df)
           predict y
           order by ds
           group by unique_id
           horizon {prediction_horizon}
           using
             engine='statsforecast'
        """
        )
        self.wait_predictor("proj", "modelx")

        # run predict
        result_df = self.run_sql(
            """
           SELECT p.*
           FROM pg.df as t
           JOIN proj.modelx as p
        """
        )

        # check against ground truth
        mindsdb_result = result_df.iloc[:, -1]
        assert len(mindsdb_result) == prediction_horizon * n_groups
        assert np.allclose(mindsdb_result, package_predictions)<|MERGE_RESOLUTION|>--- conflicted
+++ resolved
@@ -3,14 +3,11 @@
 import numpy as np
 import pandas as pd
 
-<<<<<<< HEAD
 from mindsdb.integrations.handlers.statsforecast_handler.statsforecast_handler import (
     transform_to_nixtla_df,
     get_results_from_nixtla_df,
+    infer_frequency
 )
-=======
-from mindsdb.integrations.handlers.statsforecast_handler.statsforecast_handler import StatsForecastHandler, infer_frequency
->>>>>>> f8a4bd13
 from statsforecast.models import AutoARIMA
 from statsforecast import StatsForecast
 from mindsdb_sql import parse_sql
@@ -36,9 +33,6 @@
     return pd.concat([df2, df3]).reset_index(drop=True)
 
 
-<<<<<<< HEAD
-def test_nixtla_df_transformations():
-=======
 def test_infer_frequency():
     df = create_mock_df()
     assert infer_frequency(df, "time_col") == "Q-DEC"
@@ -56,8 +50,6 @@
 
 
 def test_statsforecast_df_transformations():
-    sf_handler = StatsForecastHandler("model_storage", "engine_storage")
->>>>>>> f8a4bd13
     df = create_mock_df()
     model_name = "ARIMA"
     settings_dict = {
